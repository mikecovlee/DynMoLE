# ASPEN: Efficient Multi-LoRA Fine Tuning with Shared-Based Model
#
# Licensed under the Apache License, Version 2.0 (the "License");
# you may not use this file except in compliance with the License.
# You may obtain a copy of the License at
#
#     http://www.apache.org/licenses/LICENSE-2.0
#
# Unless required by applicable law or agreed to in writing, software
# distributed under the License is distributed on an "AS IS" BASIS,
# WITHOUT WARRANTIES OR CONDITIONS OF ANY KIND, either express or implied.
# See the License for the specific language governing permissions and
# limitations under the License.
#
# Copyright (C) 2023 All Rights Reserved.
#
<<<<<<< HEAD
# Email:   
# Github:  https://github.com/TUDB-Labs/multi-lora-fine-tune
# Website: 
=======
# Github:  https://github.com/TUDB-Labs/multi-lora-fine-tune
>>>>>>> 2f5b422a

import datetime
import argparse
import torch
import aspen
import os

parser = argparse.ArgumentParser(description='ASPEN main program')
parser.add_argument('--model_name_or_path', type=str, help='Path to or name of base model')
parser.add_argument('--device', type=str, default='cuda:0', help='Specify which GPU to be used, default is cuda:0')
parser.add_argument('--log', type=bool, default=True, help='Turn on or off log, default is true')

args = parser.parse_args()

<<<<<<< HEAD
def log(msg:str):
    if args.log:
        print('[%s] ASPEN: %s' % (datetime.datetime.now().strftime('%Y-%m-%d %H:%M:%S'), msg))

=======

def log(msg: str):
    if args.log:
        print('[%s] ASPEN: %s' % (datetime.datetime.now().strftime('%Y-%m-%d %H:%M:%S'), msg))


>>>>>>> 2f5b422a
if torch.cuda.is_available():
    log('NVIDIA CUDA initialized successfully.')
    log('Total %i GPU(s) detected.' % torch.cuda.device_count())
else:
    print('ASPEN requires NVIDIA CUDA computing capacity. Please check your PyTorch installation.')
    exit(-1)

<<<<<<< HEAD
=======

>>>>>>> 2f5b422a
def prep_llm():
    args = aspen.LlamaModelArgs()
    tokenizer = aspen.Tokenizer(args.model_name_or_path + os.sep + 'tokenizer.model')
    tokenizer.pad_id_ = 0
    args.max_seq_len_ = 4096
    args.device = args.device
    args.vocab_size_ = tokenizer.n_words_
    args.pad_id_ = tokenizer.pad_id_
    args.n_heads_ = 32
    model = aspen.LlamaModel(args)
    aspen.load_llama_tf_weight(model, args.model_name_or_path, args.device)
    return tokenizer, model

<<<<<<< HEAD
=======

>>>>>>> 2f5b422a
if __name__ == "__main__":
    tokenizer, model = prep_llm()<|MERGE_RESOLUTION|>--- conflicted
+++ resolved
@@ -14,13 +14,7 @@
 #
 # Copyright (C) 2023 All Rights Reserved.
 #
-<<<<<<< HEAD
-# Email:   
 # Github:  https://github.com/TUDB-Labs/multi-lora-fine-tune
-# Website: 
-=======
-# Github:  https://github.com/TUDB-Labs/multi-lora-fine-tune
->>>>>>> 2f5b422a
 
 import datetime
 import argparse
@@ -35,19 +29,12 @@
 
 args = parser.parse_args()
 
-<<<<<<< HEAD
-def log(msg:str):
-    if args.log:
-        print('[%s] ASPEN: %s' % (datetime.datetime.now().strftime('%Y-%m-%d %H:%M:%S'), msg))
-
-=======
 
 def log(msg: str):
     if args.log:
         print('[%s] ASPEN: %s' % (datetime.datetime.now().strftime('%Y-%m-%d %H:%M:%S'), msg))
 
 
->>>>>>> 2f5b422a
 if torch.cuda.is_available():
     log('NVIDIA CUDA initialized successfully.')
     log('Total %i GPU(s) detected.' % torch.cuda.device_count())
@@ -55,10 +42,7 @@
     print('ASPEN requires NVIDIA CUDA computing capacity. Please check your PyTorch installation.')
     exit(-1)
 
-<<<<<<< HEAD
-=======
 
->>>>>>> 2f5b422a
 def prep_llm():
     args = aspen.LlamaModelArgs()
     tokenizer = aspen.Tokenizer(args.model_name_or_path + os.sep + 'tokenizer.model')
@@ -72,9 +56,6 @@
     aspen.load_llama_tf_weight(model, args.model_name_or_path, args.device)
     return tokenizer, model
 
-<<<<<<< HEAD
-=======
 
->>>>>>> 2f5b422a
 if __name__ == "__main__":
     tokenizer, model = prep_llm()