# m-LoRA: Efficient Multi-LoRA Fine Tuning with Shared-Based Model
#
# Licensed under the Apache License, Version 2.0 (the "License");
# you may not use this file except in compliance with the License.
# You may obtain a copy of the License at
#
#     http://www.apache.org/licenses/LICENSE-2.0
#
# Unless required by applicable law or agreed to in writing, software
# distributed under the License is distributed on an "AS IS" BASIS,
# WITHOUT WARRANTIES OR CONDITIONS OF ANY KIND, either express or implied.
# See the License for the specific language governing permissions and
# limitations under the License.
#
# Copyright (C) 2023 All Rights Reserved.
#
# Github:  https://github.com/mikecovlee/mlora

import os
import sys
import json
import torch
import mlora
import random
import logging
import argparse
from typing import Dict, Tuple, List, Union

# Command Line Arguments
parser = argparse.ArgumentParser(description='m-LoRA main program')
parser.add_argument('--base_model', type=str, required=True,
                    help='Path to or name of base model')
parser.add_argument('--inference', action="store_true",
                    help='The inference mode (just for test)')
parser.add_argument('--evaluate', action="store_true",
                    help='The evaluate mode (just for test)')
parser.add_argument('--disable_prompter', action="store_true",
                    help='Disable prompter when inference')
parser.add_argument('--load_adapter', action="store_true",
                    help='Load adapter from file instead of init randomly')
parser.add_argument('--disable_adapter', action="store_true",
                    help="Disable the adapter modules")
parser.add_argument('--tokenizer', type=str,
                    help='Path to or name of tokenizer')
parser.add_argument('--fp16', action='store_true',
                    help='Load model in float16 precision')
parser.add_argument('--bf16', action='store_true',
                    help='Load model in bfloat16 precision')
parser.add_argument('--tf32', action="store_true",
                    help='Use tfloat32 instead of float32 if available')
parser.add_argument('--load_8bit', action="store_true",
                    help='Load model with 8bit quantization')
parser.add_argument('--load_4bit', action="store_true",
                    help='Load model with 4bit quantization')
parser.add_argument('--device', type=str, default='cuda:0',
                    help='Specify which GPU to be used, default is cuda:0')
parser.add_argument('--config', type=str, required=True,
                    help='Path to finetune configuration')
parser.add_argument('--seed', type=int, default=42,
                    help='Random seed in integer, default is 42')
parser.add_argument('--dir', type=str, default=".",
                    help='Path to read or save checkpoints')
parser.add_argument('--disable_log', action="store_true",
                    help='Disable logging.')
parser.add_argument('--log_file', type=str,
                    help='Save log to specific file')
parser.add_argument('--overwrite', action="store_true",
<<<<<<< HEAD
                    help='Overwrite adapter model when older one existed.')
parser.add_argument('--deterministic', action="store_true",
                    help='Use deterministic algorithms to improve the reproducibility.')
parser.add_argument('--disable_tf32', action="store_true",
                    help='Disable TensorFloat32 for Ampere devices.')
=======
                    help='Overwrite adapter model when older one existed')
parser.add_argument('--debug', action="store_true",
                    help='Enabling debugging mode')
parser.add_argument('--deterministic', action="store_true",
                    help='Use deterministic algorithms to improve the reproducibility')
>>>>>>> 4610076a

args = parser.parse_args()


# Functions
def setup_seed(seed):
    random.seed(seed)
    torch.manual_seed(seed)
    torch.cuda.manual_seed_all(seed)


def query_yes_no(question, default="no"):
    valid = {"yes": True, "y": True, "ye": True, "no": False, "n": False}
    if default is None:
        prompt = " [y/n] "
    elif default == "yes":
        prompt = " [Y/n] "
    elif default == "no":
        prompt = " [y/N] "
    else:
        raise ValueError("invalid default answer: '%s'" % default)

    while True:
        sys.stdout.write(question + prompt)
        choice = input().lower()
        if default is not None and choice == "":
            return valid[default]
        elif choice in valid:
            return valid[choice]
        else:
            sys.stdout.write(
                "Please respond with 'yes' or 'no' " "(or 'y' or 'n').\n")


def load_base_model() -> Tuple[mlora.Tokenizer, mlora.LLMModel]:
    logging.info("Initializing pre-trained model.")
    model = mlora.LlamaModel.from_pretrained(
        path=args.base_model,
        device=args.device,
        bits=(8 if args.load_8bit else (4 if args.load_4bit else None)),
        load_dtype=(torch.bfloat16 if args.bf16 else (
            torch.float16 if args.fp16 else torch.float32))
    )

    tokenizer = mlora.Tokenizer(args.base_model)

    return tokenizer, model


def init_adapter_config(config: Dict[str, any],
                        llm_model: mlora.LLMModel,
                        ) -> List[Union[mlora.GenerateConfig, mlora.TrainConfig]]:
    config_list = []

    for lora_config in config["lora"]:
        lora_weight = None
        config_class = mlora.lora_config_factory(lora_config)
        config_class.adapter_name_ = lora_config["name"]
        config_class.task_name_ = lora_config.get("task_name", "casual")
        config_class.device_ = args.device

        adapter_file_path = args.dir + os.sep + \
            config_class.adapter_name_ + os.sep + "adapter_model.bin"
        if args.load_adapter:
            adapter_config_path = args.dir + os.sep + \
                config_class.adapter_name_ + os.sep + "adapter_config.json"
            logging.info(f"Load adapter: {adapter_file_path}")
            with open(adapter_config_path, 'r', encoding='utf8') as fp:
                adapter_config = json.load(fp)
                base_model_name_or_path = adapter_config.get(
                    "base_model_name_or_path", "")
                if base_model_name_or_path != "" and base_model_name_or_path != llm_model.name_or_path_:
                    raise ValueError("loading adapter with unmatched base model." +
                                     f" current is {llm_model.name_or_path_}, provided {base_model_name_or_path}")
            lora_weight = torch.load(
                adapter_file_path, map_location=args.device)
        elif os.path.isfile(adapter_file_path):
            if args.overwrite:
                logging.warning(
                    f"Overwriting existed adapter model file: {adapter_file_path}")
            elif not query_yes_no(f"Existed adapter model file detected: {adapter_file_path}\n" + "Overwrite?"):
                logging.info("User canceled training due to file conflict.")
                exit(0)

        llm_model.init_lora_layer_weight(config_class, lora_weight)
        if args.inference:
            config_class = mlora.GenerateConfig(
                adapter_name_=config_class.adapter_name_)
            if not args.disable_prompter:
                config_class.prompt_template_ = lora_config.get("prompt", None)
        elif args.evaluate:
            config_class = mlora.EvaluateConfig(
                adapter_name_=config_class.adapter_name_,
                task_name_=config_class.task_name_,
                batch_size_=lora_config["test_batch_size"])
        else:
            config_class = mlora.TrainConfig(lora_config, config_class)
        config_list.append(config_class)

    return config_list


def inference_callback(cur_pos, outputs):
    print(f"POSITION: {cur_pos}")
    for adapter_name, output in outputs.items():
        print(f"{adapter_name} OUTPUT: {output[0]}")


def inference(llm_model: mlora.LLMModel,
              tokenizer: mlora.Tokenizer,
              adapters: List[mlora.GenerateConfig]):
    while True:
        input_raw = input("INPUT WITHOUT PROMPT: ")
        if input_raw == "QUIT":
            return
        for config in adapters:
            config.prompts_ = [input_raw]
        callback = None if args.disable_log else inference_callback
        outputs = mlora.generate(llm_model, tokenizer, adapters,
                                 stream_callback=callback)
        print(f"\n{'='*10}\n")
        print(f"PROMPT: {input_raw}")
        for adapter_name, output in outputs.items():
            print(f"{adapter_name} OUTPUT:")
            print(output[0])
        print(f"\n{'='*10}\n")


# Main Function
if __name__ == "__main__":
    if args.debug:
        torch.autograd.set_detect_anomaly(True)

    if args.inference or args.evaluate:
        args.load_adapter = True

    log_handlers = [logging.StreamHandler()]
    if args.log_file is not None:
        log_handlers.append(logging.FileHandler(args.log_file))

    logging.basicConfig(format='[%(asctime)s] m-LoRA: %(message)s',
                        level=logging.WARNING if args.disable_log else logging.INFO,
                        handlers=log_handlers,
                        force=True)

    if torch.cuda.is_available():
        logging.info('NVIDIA CUDA initialized successfully.')
        logging.info('Total %i GPU(s) detected.' % torch.cuda.device_count())
    else:
        logging.error(
            'm-LoRA requires NVIDIA CUDA computing capacity. Please check your PyTorch installation.')
        exit(-1)

<<<<<<< HEAD
    # For evaluation
=======
>>>>>>> 4610076a
    if args.deterministic:
        torch.backends.cudnn.benchmark = False
        torch.backends.cudnn.deterministic = True
    else:
        torch.backends.cudnn.benchmark = True
<<<<<<< HEAD

    if args.disable_tf32:
        torch.backends.cuda.matmul.allow_tf32 = False
    else:
        torch.backends.cuda.matmul.allow_tf32 = True
=======
        torch.backends.cudnn.deterministic = False

    if args.tf32:
        torch.backends.cudnn.allow_tf32 = True
        torch.backends.cuda.matmul.allow_tf32 = True
    else:
        torch.backends.cudnn.allow_tf32 = False
        torch.backends.cuda.matmul.allow_tf32 = False
>>>>>>> 4610076a

    setup_seed(args.seed)

    with open(args.config, 'r', encoding='utf8') as fp:
        config = json.load(fp)

    tokenizer, model = load_base_model()
    adapters = init_adapter_config(config, model)

    torch.cuda.empty_cache()

    if args.inference:
        inference(model, tokenizer, adapters)
    elif args.evaluate:
        mlora.evaluate(model, tokenizer, adapters,
                       config["train_lora_simultaneously_num"],
                       config["cutoff_len"],
                       config.get("evaluate_result", None))
    else:
        mlora.train(mlora.Dispatcher(config, tokenizer), model,
                    adapters, args.dir, config["save_step"])<|MERGE_RESOLUTION|>--- conflicted
+++ resolved
@@ -65,19 +65,11 @@
 parser.add_argument('--log_file', type=str,
                     help='Save log to specific file')
 parser.add_argument('--overwrite', action="store_true",
-<<<<<<< HEAD
-                    help='Overwrite adapter model when older one existed.')
-parser.add_argument('--deterministic', action="store_true",
-                    help='Use deterministic algorithms to improve the reproducibility.')
-parser.add_argument('--disable_tf32', action="store_true",
-                    help='Disable TensorFloat32 for Ampere devices.')
-=======
                     help='Overwrite adapter model when older one existed')
 parser.add_argument('--debug', action="store_true",
                     help='Enabling debugging mode')
 parser.add_argument('--deterministic', action="store_true",
                     help='Use deterministic algorithms to improve the reproducibility')
->>>>>>> 4610076a
 
 args = parser.parse_args()
 
@@ -231,22 +223,11 @@
             'm-LoRA requires NVIDIA CUDA computing capacity. Please check your PyTorch installation.')
         exit(-1)
 
-<<<<<<< HEAD
-    # For evaluation
-=======
->>>>>>> 4610076a
     if args.deterministic:
         torch.backends.cudnn.benchmark = False
         torch.backends.cudnn.deterministic = True
     else:
         torch.backends.cudnn.benchmark = True
-<<<<<<< HEAD
-
-    if args.disable_tf32:
-        torch.backends.cuda.matmul.allow_tf32 = False
-    else:
-        torch.backends.cuda.matmul.allow_tf32 = True
-=======
         torch.backends.cudnn.deterministic = False
 
     if args.tf32:
@@ -255,7 +236,6 @@
     else:
         torch.backends.cudnn.allow_tf32 = False
         torch.backends.cuda.matmul.allow_tf32 = False
->>>>>>> 4610076a
 
     setup_seed(args.seed)
 
