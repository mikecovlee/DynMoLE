--- conflicted
+++ resolved
@@ -279,12 +279,11 @@
                             lora_b = weight[lora_b_name]
 
                         linear_layer_list[idx].init_lora_weight(
-<<<<<<< HEAD
-                            f"moe.{adapter_name}.experts.{expert_idx}",
-                            config.expert_r_, config.expert_alpha_, config.expert_dropout_, lora_a, lora_b)
-=======
-                            config, (lora_a, lora_b), f"moe.{adapter_name}.experts.{expert_idx}")
->>>>>>> 826f0137
+                            LoraConfig(adapter_name_=f"moe.{adapter_name}.experts.{expert_idx}",
+                                       device_=config.device_,
+                                       lora_r_=config.expert_r_,
+                                       lora_alpha_=config.expert_alpha_,
+                                       lora_dropout_=config.expert_dropout_), (lora_a, lora_b))
                 else:
                     lora_a = None
                     lora_b = None
